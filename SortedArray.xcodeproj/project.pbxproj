// !$*UTF8*$!
{
	archiveVersion = 1;
	classes = {
	};
	objectVersion = 47;
	objects = {

/* Begin PBXBuildFile section */
		52D6D9871BEFF229002C0205 /* SortedArray.framework in Frameworks */ = {isa = PBXBuildFile; fileRef = 52D6D97C1BEFF229002C0205 /* SortedArray.framework */; };
		52D6D9981BEFF375002C0205 /* SortedArray.swift in Sources */ = {isa = PBXBuildFile; fileRef = 52D6D9961BEFF375002C0205 /* SortedArray.swift */; };
		52D6D99B1BEFF375002C0205 /* SortedArrayTests.swift in Sources */ = {isa = PBXBuildFile; fileRef = 52D6D9971BEFF375002C0205 /* SortedArrayTests.swift */; };
		52D6D9EA1BEFFFA4002C0205 /* SortedArray.swift in Sources */ = {isa = PBXBuildFile; fileRef = 52D6D9961BEFF375002C0205 /* SortedArray.swift */; };
		52D6DA091BF00081002C0205 /* SortedArray.swift in Sources */ = {isa = PBXBuildFile; fileRef = 52D6D9961BEFF375002C0205 /* SortedArray.swift */; };
		52D6DA261BF00118002C0205 /* SortedArray.swift in Sources */ = {isa = PBXBuildFile; fileRef = 52D6D9961BEFF375002C0205 /* SortedArray.swift */; };
<<<<<<< HEAD
		5D66342A2004011100364E93 /* SwiftCheck.framework in Frameworks */ = {isa = PBXBuildFile; fileRef = 5D6634292004011100364E93 /* SwiftCheck.framework */; };
		5D6634E6200403BD00364E93 /* PropertyBasedTests.swift in Sources */ = {isa = PBXBuildFile; fileRef = 5D6634E5200403BD00364E93 /* PropertyBasedTests.swift */; };
		5D6634E720040E7C00364E93 /* PropertyBasedTests.swift in Sources */ = {isa = PBXBuildFile; fileRef = 5D6634E5200403BD00364E93 /* PropertyBasedTests.swift */; };
		5D6634E820040E7D00364E93 /* PropertyBasedTests.swift in Sources */ = {isa = PBXBuildFile; fileRef = 5D6634E5200403BD00364E93 /* PropertyBasedTests.swift */; };
		5D6634EA20040EA000364E93 /* SwiftCheck.framework in Frameworks */ = {isa = PBXBuildFile; fileRef = 5D6634E920040EA000364E93 /* SwiftCheck.framework */; };
=======
		5D6634252003E2C000364E93 /* PerformanceTests.swift in Sources */ = {isa = PBXBuildFile; fileRef = 5D6634242003E2C000364E93 /* PerformanceTests.swift */; };
		5D6634262003E2C000364E93 /* PerformanceTests.swift in Sources */ = {isa = PBXBuildFile; fileRef = 5D6634242003E2C000364E93 /* PerformanceTests.swift */; };
		5D6634272003E2C000364E93 /* PerformanceTests.swift in Sources */ = {isa = PBXBuildFile; fileRef = 5D6634242003E2C000364E93 /* PerformanceTests.swift */; };
>>>>>>> bc8f0390
		5DA058D21E8813F3006FA2B1 /* TestHelpers.swift in Sources */ = {isa = PBXBuildFile; fileRef = 5DA058D11E8813F3006FA2B1 /* TestHelpers.swift */; };
		5DA058D31E8813F3006FA2B1 /* TestHelpers.swift in Sources */ = {isa = PBXBuildFile; fileRef = 5DA058D11E8813F3006FA2B1 /* TestHelpers.swift */; };
		5DA058D41E8813F3006FA2B1 /* TestHelpers.swift in Sources */ = {isa = PBXBuildFile; fileRef = 5DA058D11E8813F3006FA2B1 /* TestHelpers.swift */; };
		5DCEA30520042EE500A94D3F /* SwiftCheck.framework in Frameworks */ = {isa = PBXBuildFile; fileRef = 5DCEA30420042EE500A94D3F /* SwiftCheck.framework */; };
		DD7502861C68FDDC006590AF /* SortedArrayTests.swift in Sources */ = {isa = PBXBuildFile; fileRef = 52D6D9971BEFF375002C0205 /* SortedArrayTests.swift */; };
		DD7502881C68FEDE006590AF /* SortedArray.framework in Frameworks */ = {isa = PBXBuildFile; fileRef = 52D6DA0F1BF000BD002C0205 /* SortedArray.framework */; };
		DD7502921C690C7A006590AF /* SortedArray.framework in Frameworks */ = {isa = PBXBuildFile; fileRef = 52D6D9F01BEFFFBE002C0205 /* SortedArray.framework */; };
		DD75029A1C690CBE006590AF /* SortedArrayTests.swift in Sources */ = {isa = PBXBuildFile; fileRef = 52D6D9971BEFF375002C0205 /* SortedArrayTests.swift */; };
/* End PBXBuildFile section */

/* Begin PBXContainerItemProxy section */
		52D6D9881BEFF229002C0205 /* PBXContainerItemProxy */ = {
			isa = PBXContainerItemProxy;
			containerPortal = 52D6D9731BEFF229002C0205 /* Project object */;
			proxyType = 1;
			remoteGlobalIDString = 52D6D97B1BEFF229002C0205;
			remoteInfo = SortedArray;
		};
		DD7502801C68FCFC006590AF /* PBXContainerItemProxy */ = {
			isa = PBXContainerItemProxy;
			containerPortal = 52D6D9731BEFF229002C0205 /* Project object */;
			proxyType = 1;
			remoteGlobalIDString = 52D6DA0E1BF000BD002C0205;
			remoteInfo = "SortedArray-macOS";
		};
		DD7502931C690C7A006590AF /* PBXContainerItemProxy */ = {
			isa = PBXContainerItemProxy;
			containerPortal = 52D6D9731BEFF229002C0205 /* Project object */;
			proxyType = 1;
			remoteGlobalIDString = 52D6D9EF1BEFFFBE002C0205;
			remoteInfo = "SortedArray-tvOS";
		};
/* End PBXContainerItemProxy section */

/* Begin PBXFileReference section */
		52D6D97C1BEFF229002C0205 /* SortedArray.framework */ = {isa = PBXFileReference; explicitFileType = wrapper.framework; includeInIndex = 0; path = SortedArray.framework; sourceTree = BUILT_PRODUCTS_DIR; };
		52D6D9861BEFF229002C0205 /* SortedArray-iOS Tests.xctest */ = {isa = PBXFileReference; explicitFileType = wrapper.cfbundle; includeInIndex = 0; path = "SortedArray-iOS Tests.xctest"; sourceTree = BUILT_PRODUCTS_DIR; };
		52D6D9961BEFF375002C0205 /* SortedArray.swift */ = {isa = PBXFileReference; fileEncoding = 4; lastKnownFileType = sourcecode.swift; name = SortedArray.swift; path = Sources/SortedArray.swift; sourceTree = "<group>"; };
		52D6D9971BEFF375002C0205 /* SortedArrayTests.swift */ = {isa = PBXFileReference; fileEncoding = 4; lastKnownFileType = sourcecode.swift; name = SortedArrayTests.swift; path = Tests/SortedArrayTests/SortedArrayTests.swift; sourceTree = "<group>"; };
		52D6D9E21BEFFF6E002C0205 /* SortedArray.framework */ = {isa = PBXFileReference; explicitFileType = wrapper.framework; includeInIndex = 0; path = SortedArray.framework; sourceTree = BUILT_PRODUCTS_DIR; };
		52D6D9F01BEFFFBE002C0205 /* SortedArray.framework */ = {isa = PBXFileReference; explicitFileType = wrapper.framework; includeInIndex = 0; path = SortedArray.framework; sourceTree = BUILT_PRODUCTS_DIR; };
		52D6DA0F1BF000BD002C0205 /* SortedArray.framework */ = {isa = PBXFileReference; explicitFileType = wrapper.framework; includeInIndex = 0; path = SortedArray.framework; sourceTree = BUILT_PRODUCTS_DIR; };
<<<<<<< HEAD
		5D6634292004011100364E93 /* SwiftCheck.framework */ = {isa = PBXFileReference; lastKnownFileType = wrapper.framework; name = SwiftCheck.framework; path = Carthage/Build/Mac/SwiftCheck.framework; sourceTree = "<group>"; };
		5D6634E22004020600364E93 /* Carthage */ = {isa = PBXFileReference; lastKnownFileType = folder; path = Carthage; sourceTree = SOURCE_ROOT; };
		5D6634E5200403BD00364E93 /* PropertyBasedTests.swift */ = {isa = PBXFileReference; lastKnownFileType = sourcecode.swift; name = PropertyBasedTests.swift; path = Tests/SortedArrayTests/PropertyBasedTests.swift; sourceTree = "<group>"; };
		5D6634E920040EA000364E93 /* SwiftCheck.framework */ = {isa = PBXFileReference; lastKnownFileType = wrapper.framework; name = SwiftCheck.framework; path = Carthage/Build/iOS/SwiftCheck.framework; sourceTree = "<group>"; };
=======
		5D6634242003E2C000364E93 /* PerformanceTests.swift */ = {isa = PBXFileReference; lastKnownFileType = sourcecode.swift; name = PerformanceTests.swift; path = Tests/SortedArrayTests/PerformanceTests.swift; sourceTree = "<group>"; };
>>>>>>> bc8f0390
		5DA058D11E8813F3006FA2B1 /* TestHelpers.swift */ = {isa = PBXFileReference; fileEncoding = 4; lastKnownFileType = sourcecode.swift; name = TestHelpers.swift; path = Tests/SortedArrayTests/TestHelpers.swift; sourceTree = "<group>"; };
		5DCEA30420042EE500A94D3F /* SwiftCheck.framework */ = {isa = PBXFileReference; lastKnownFileType = wrapper.framework; name = SwiftCheck.framework; path = Carthage/Build/tvOS/SwiftCheck.framework; sourceTree = "<group>"; };
		AD2FAA261CD0B6D800659CF4 /* SortedArray.plist */ = {isa = PBXFileReference; fileEncoding = 4; lastKnownFileType = text.plist.xml; path = SortedArray.plist; sourceTree = "<group>"; };
		AD2FAA281CD0B6E100659CF4 /* SortedArrayTests.plist */ = {isa = PBXFileReference; fileEncoding = 4; lastKnownFileType = text.plist.xml; path = SortedArrayTests.plist; sourceTree = "<group>"; };
		DD75027A1C68FCFC006590AF /* SortedArray-macOS Tests.xctest */ = {isa = PBXFileReference; explicitFileType = wrapper.cfbundle; includeInIndex = 0; path = "SortedArray-macOS Tests.xctest"; sourceTree = BUILT_PRODUCTS_DIR; };
		DD75028D1C690C7A006590AF /* SortedArray-tvOS Tests.xctest */ = {isa = PBXFileReference; explicitFileType = wrapper.cfbundle; includeInIndex = 0; path = "SortedArray-tvOS Tests.xctest"; sourceTree = BUILT_PRODUCTS_DIR; };
/* End PBXFileReference section */

/* Begin PBXFrameworksBuildPhase section */
		52D6D9781BEFF229002C0205 /* Frameworks */ = {
			isa = PBXFrameworksBuildPhase;
			buildActionMask = 2147483647;
			files = (
			);
			runOnlyForDeploymentPostprocessing = 0;
		};
		52D6D9831BEFF229002C0205 /* Frameworks */ = {
			isa = PBXFrameworksBuildPhase;
			buildActionMask = 2147483647;
			files = (
				52D6D9871BEFF229002C0205 /* SortedArray.framework in Frameworks */,
				5D6634EA20040EA000364E93 /* SwiftCheck.framework in Frameworks */,
			);
			runOnlyForDeploymentPostprocessing = 0;
		};
		52D6D9DE1BEFFF6E002C0205 /* Frameworks */ = {
			isa = PBXFrameworksBuildPhase;
			buildActionMask = 2147483647;
			files = (
			);
			runOnlyForDeploymentPostprocessing = 0;
		};
		52D6D9EC1BEFFFBE002C0205 /* Frameworks */ = {
			isa = PBXFrameworksBuildPhase;
			buildActionMask = 2147483647;
			files = (
			);
			runOnlyForDeploymentPostprocessing = 0;
		};
		52D6DA0B1BF000BD002C0205 /* Frameworks */ = {
			isa = PBXFrameworksBuildPhase;
			buildActionMask = 2147483647;
			files = (
			);
			runOnlyForDeploymentPostprocessing = 0;
		};
		DD7502771C68FCFC006590AF /* Frameworks */ = {
			isa = PBXFrameworksBuildPhase;
			buildActionMask = 2147483647;
			files = (
				DD7502881C68FEDE006590AF /* SortedArray.framework in Frameworks */,
				5D66342A2004011100364E93 /* SwiftCheck.framework in Frameworks */,
			);
			runOnlyForDeploymentPostprocessing = 0;
		};
		DD75028A1C690C7A006590AF /* Frameworks */ = {
			isa = PBXFrameworksBuildPhase;
			buildActionMask = 2147483647;
			files = (
				DD7502921C690C7A006590AF /* SortedArray.framework in Frameworks */,
				5DCEA30520042EE500A94D3F /* SwiftCheck.framework in Frameworks */,
			);
			runOnlyForDeploymentPostprocessing = 0;
		};
/* End PBXFrameworksBuildPhase section */

/* Begin PBXGroup section */
		52D6D9721BEFF229002C0205 = {
			isa = PBXGroup;
			children = (
				52D6D9961BEFF375002C0205 /* SortedArray.swift */,
				52D6D9971BEFF375002C0205 /* SortedArrayTests.swift */,
<<<<<<< HEAD
				5D6634E5200403BD00364E93 /* PropertyBasedTests.swift */,
=======
				5D6634242003E2C000364E93 /* PerformanceTests.swift */,
>>>>>>> bc8f0390
				5DA058D11E8813F3006FA2B1 /* TestHelpers.swift */,
				52D6D99C1BEFF38C002C0205 /* Configs */,
				5D6634E22004020600364E93 /* Carthage */,
				52D6D97D1BEFF229002C0205 /* Products */,
				5D6634282004011100364E93 /* Frameworks */,
			);
			sourceTree = "<group>";
		};
		52D6D97D1BEFF229002C0205 /* Products */ = {
			isa = PBXGroup;
			children = (
				52D6D97C1BEFF229002C0205 /* SortedArray.framework */,
				52D6D9861BEFF229002C0205 /* SortedArray-iOS Tests.xctest */,
				52D6D9E21BEFFF6E002C0205 /* SortedArray.framework */,
				52D6D9F01BEFFFBE002C0205 /* SortedArray.framework */,
				52D6DA0F1BF000BD002C0205 /* SortedArray.framework */,
				DD75027A1C68FCFC006590AF /* SortedArray-macOS Tests.xctest */,
				DD75028D1C690C7A006590AF /* SortedArray-tvOS Tests.xctest */,
			);
			name = Products;
			sourceTree = "<group>";
		};
		52D6D99C1BEFF38C002C0205 /* Configs */ = {
			isa = PBXGroup;
			children = (
				DD7502721C68FC1B006590AF /* Frameworks */,
				DD7502731C68FC20006590AF /* Tests */,
			);
			path = Configs;
			sourceTree = "<group>";
		};
		5D6634282004011100364E93 /* Frameworks */ = {
			isa = PBXGroup;
			children = (
				5DCEA30420042EE500A94D3F /* SwiftCheck.framework */,
				5D6634292004011100364E93 /* SwiftCheck.framework */,
				5D6634E920040EA000364E93 /* SwiftCheck.framework */,
			);
			name = Frameworks;
			sourceTree = "<group>";
		};
		DD7502721C68FC1B006590AF /* Frameworks */ = {
			isa = PBXGroup;
			children = (
				AD2FAA261CD0B6D800659CF4 /* SortedArray.plist */,
			);
			name = Frameworks;
			sourceTree = "<group>";
		};
		DD7502731C68FC20006590AF /* Tests */ = {
			isa = PBXGroup;
			children = (
				AD2FAA281CD0B6E100659CF4 /* SortedArrayTests.plist */,
			);
			name = Tests;
			sourceTree = "<group>";
		};
/* End PBXGroup section */

/* Begin PBXHeadersBuildPhase section */
		52D6D9791BEFF229002C0205 /* Headers */ = {
			isa = PBXHeadersBuildPhase;
			buildActionMask = 2147483647;
			files = (
			);
			runOnlyForDeploymentPostprocessing = 0;
		};
		52D6D9DF1BEFFF6E002C0205 /* Headers */ = {
			isa = PBXHeadersBuildPhase;
			buildActionMask = 2147483647;
			files = (
			);
			runOnlyForDeploymentPostprocessing = 0;
		};
		52D6D9ED1BEFFFBE002C0205 /* Headers */ = {
			isa = PBXHeadersBuildPhase;
			buildActionMask = 2147483647;
			files = (
			);
			runOnlyForDeploymentPostprocessing = 0;
		};
		52D6DA0C1BF000BD002C0205 /* Headers */ = {
			isa = PBXHeadersBuildPhase;
			buildActionMask = 2147483647;
			files = (
			);
			runOnlyForDeploymentPostprocessing = 0;
		};
/* End PBXHeadersBuildPhase section */

/* Begin PBXNativeTarget section */
		52D6D97B1BEFF229002C0205 /* SortedArray-iOS */ = {
			isa = PBXNativeTarget;
			buildConfigurationList = 52D6D9901BEFF229002C0205 /* Build configuration list for PBXNativeTarget "SortedArray-iOS" */;
			buildPhases = (
				52D6D9771BEFF229002C0205 /* Sources */,
				52D6D9781BEFF229002C0205 /* Frameworks */,
				52D6D9791BEFF229002C0205 /* Headers */,
				52D6D97A1BEFF229002C0205 /* Resources */,
			);
			buildRules = (
			);
			dependencies = (
			);
			name = "SortedArray-iOS";
			productName = SortedArray;
			productReference = 52D6D97C1BEFF229002C0205 /* SortedArray.framework */;
			productType = "com.apple.product-type.framework";
		};
		52D6D9851BEFF229002C0205 /* SortedArray-iOS Tests */ = {
			isa = PBXNativeTarget;
			buildConfigurationList = 52D6D9931BEFF229002C0205 /* Build configuration list for PBXNativeTarget "SortedArray-iOS Tests" */;
			buildPhases = (
				52D6D9821BEFF229002C0205 /* Sources */,
				52D6D9831BEFF229002C0205 /* Frameworks */,
				52D6D9841BEFF229002C0205 /* Resources */,
			);
			buildRules = (
			);
			dependencies = (
				52D6D9891BEFF229002C0205 /* PBXTargetDependency */,
			);
			name = "SortedArray-iOS Tests";
			productName = SortedArrayTests;
			productReference = 52D6D9861BEFF229002C0205 /* SortedArray-iOS Tests.xctest */;
			productType = "com.apple.product-type.bundle.unit-test";
		};
		52D6D9E11BEFFF6E002C0205 /* SortedArray-watchOS */ = {
			isa = PBXNativeTarget;
			buildConfigurationList = 52D6D9E71BEFFF6E002C0205 /* Build configuration list for PBXNativeTarget "SortedArray-watchOS" */;
			buildPhases = (
				52D6D9DD1BEFFF6E002C0205 /* Sources */,
				52D6D9DE1BEFFF6E002C0205 /* Frameworks */,
				52D6D9DF1BEFFF6E002C0205 /* Headers */,
				52D6D9E01BEFFF6E002C0205 /* Resources */,
			);
			buildRules = (
			);
			dependencies = (
			);
			name = "SortedArray-watchOS";
			productName = "SortedArray-watchOS";
			productReference = 52D6D9E21BEFFF6E002C0205 /* SortedArray.framework */;
			productType = "com.apple.product-type.framework";
		};
		52D6D9EF1BEFFFBE002C0205 /* SortedArray-tvOS */ = {
			isa = PBXNativeTarget;
			buildConfigurationList = 52D6DA011BEFFFBE002C0205 /* Build configuration list for PBXNativeTarget "SortedArray-tvOS" */;
			buildPhases = (
				52D6D9EB1BEFFFBE002C0205 /* Sources */,
				52D6D9EC1BEFFFBE002C0205 /* Frameworks */,
				52D6D9ED1BEFFFBE002C0205 /* Headers */,
				52D6D9EE1BEFFFBE002C0205 /* Resources */,
			);
			buildRules = (
			);
			dependencies = (
			);
			name = "SortedArray-tvOS";
			productName = "SortedArray-tvOS";
			productReference = 52D6D9F01BEFFFBE002C0205 /* SortedArray.framework */;
			productType = "com.apple.product-type.framework";
		};
		52D6DA0E1BF000BD002C0205 /* SortedArray-macOS */ = {
			isa = PBXNativeTarget;
			buildConfigurationList = 52D6DA201BF000BD002C0205 /* Build configuration list for PBXNativeTarget "SortedArray-macOS" */;
			buildPhases = (
				52D6DA0A1BF000BD002C0205 /* Sources */,
				52D6DA0B1BF000BD002C0205 /* Frameworks */,
				52D6DA0C1BF000BD002C0205 /* Headers */,
				52D6DA0D1BF000BD002C0205 /* Resources */,
			);
			buildRules = (
			);
			dependencies = (
			);
			name = "SortedArray-macOS";
			productName = "SortedArray-macOS";
			productReference = 52D6DA0F1BF000BD002C0205 /* SortedArray.framework */;
			productType = "com.apple.product-type.framework";
		};
		DD7502791C68FCFC006590AF /* SortedArray-macOS Tests */ = {
			isa = PBXNativeTarget;
			buildConfigurationList = DD7502821C68FCFC006590AF /* Build configuration list for PBXNativeTarget "SortedArray-macOS Tests" */;
			buildPhases = (
				DD7502761C68FCFC006590AF /* Sources */,
				DD7502771C68FCFC006590AF /* Frameworks */,
				DD7502781C68FCFC006590AF /* Resources */,
			);
			buildRules = (
			);
			dependencies = (
				DD7502811C68FCFC006590AF /* PBXTargetDependency */,
			);
			name = "SortedArray-macOS Tests";
			productName = "SortedArray-OS Tests";
			productReference = DD75027A1C68FCFC006590AF /* SortedArray-macOS Tests.xctest */;
			productType = "com.apple.product-type.bundle.unit-test";
		};
		DD75028C1C690C7A006590AF /* SortedArray-tvOS Tests */ = {
			isa = PBXNativeTarget;
			buildConfigurationList = DD7502951C690C7A006590AF /* Build configuration list for PBXNativeTarget "SortedArray-tvOS Tests" */;
			buildPhases = (
				DD7502891C690C7A006590AF /* Sources */,
				DD75028A1C690C7A006590AF /* Frameworks */,
				DD75028B1C690C7A006590AF /* Resources */,
			);
			buildRules = (
			);
			dependencies = (
				DD7502941C690C7A006590AF /* PBXTargetDependency */,
			);
			name = "SortedArray-tvOS Tests";
			productName = "SortedArray-tvOS Tests";
			productReference = DD75028D1C690C7A006590AF /* SortedArray-tvOS Tests.xctest */;
			productType = "com.apple.product-type.bundle.unit-test";
		};
/* End PBXNativeTarget section */

/* Begin PBXProject section */
		52D6D9731BEFF229002C0205 /* Project object */ = {
			isa = PBXProject;
			attributes = {
				LastSwiftUpdateCheck = 0720;
				LastUpgradeCheck = 0900;
				ORGANIZATIONNAME = SortedArray;
				TargetAttributes = {
					52D6D97B1BEFF229002C0205 = {
						CreatedOnToolsVersion = 7.1;
						LastSwiftMigration = 0900;
					};
					52D6D9851BEFF229002C0205 = {
						CreatedOnToolsVersion = 7.1;
						LastSwiftMigration = 0900;
					};
					52D6D9E11BEFFF6E002C0205 = {
						CreatedOnToolsVersion = 7.1;
						LastSwiftMigration = 0900;
					};
					52D6D9EF1BEFFFBE002C0205 = {
						CreatedOnToolsVersion = 7.1;
						LastSwiftMigration = 0900;
					};
					52D6DA0E1BF000BD002C0205 = {
						CreatedOnToolsVersion = 7.1;
						LastSwiftMigration = 0900;
					};
					DD7502791C68FCFC006590AF = {
						CreatedOnToolsVersion = 7.2.1;
						LastSwiftMigration = 0900;
					};
					DD75028C1C690C7A006590AF = {
						CreatedOnToolsVersion = 7.2.1;
						LastSwiftMigration = 0900;
					};
				};
			};
			buildConfigurationList = 52D6D9761BEFF229002C0205 /* Build configuration list for PBXProject "SortedArray" */;
			compatibilityVersion = "Xcode 6.3";
			developmentRegion = English;
			hasScannedForEncodings = 0;
			knownRegions = (
				en,
			);
			mainGroup = 52D6D9721BEFF229002C0205;
			productRefGroup = 52D6D97D1BEFF229002C0205 /* Products */;
			projectDirPath = "";
			projectRoot = "";
			targets = (
				52D6D97B1BEFF229002C0205 /* SortedArray-iOS */,
				52D6DA0E1BF000BD002C0205 /* SortedArray-macOS */,
				52D6D9E11BEFFF6E002C0205 /* SortedArray-watchOS */,
				52D6D9EF1BEFFFBE002C0205 /* SortedArray-tvOS */,
				52D6D9851BEFF229002C0205 /* SortedArray-iOS Tests */,
				DD7502791C68FCFC006590AF /* SortedArray-macOS Tests */,
				DD75028C1C690C7A006590AF /* SortedArray-tvOS Tests */,
			);
		};
/* End PBXProject section */

/* Begin PBXResourcesBuildPhase section */
		52D6D97A1BEFF229002C0205 /* Resources */ = {
			isa = PBXResourcesBuildPhase;
			buildActionMask = 2147483647;
			files = (
			);
			runOnlyForDeploymentPostprocessing = 0;
		};
		52D6D9841BEFF229002C0205 /* Resources */ = {
			isa = PBXResourcesBuildPhase;
			buildActionMask = 2147483647;
			files = (
			);
			runOnlyForDeploymentPostprocessing = 0;
		};
		52D6D9E01BEFFF6E002C0205 /* Resources */ = {
			isa = PBXResourcesBuildPhase;
			buildActionMask = 2147483647;
			files = (
			);
			runOnlyForDeploymentPostprocessing = 0;
		};
		52D6D9EE1BEFFFBE002C0205 /* Resources */ = {
			isa = PBXResourcesBuildPhase;
			buildActionMask = 2147483647;
			files = (
			);
			runOnlyForDeploymentPostprocessing = 0;
		};
		52D6DA0D1BF000BD002C0205 /* Resources */ = {
			isa = PBXResourcesBuildPhase;
			buildActionMask = 2147483647;
			files = (
			);
			runOnlyForDeploymentPostprocessing = 0;
		};
		DD7502781C68FCFC006590AF /* Resources */ = {
			isa = PBXResourcesBuildPhase;
			buildActionMask = 2147483647;
			files = (
			);
			runOnlyForDeploymentPostprocessing = 0;
		};
		DD75028B1C690C7A006590AF /* Resources */ = {
			isa = PBXResourcesBuildPhase;
			buildActionMask = 2147483647;
			files = (
			);
			runOnlyForDeploymentPostprocessing = 0;
		};
/* End PBXResourcesBuildPhase section */

/* Begin PBXSourcesBuildPhase section */
		52D6D9771BEFF229002C0205 /* Sources */ = {
			isa = PBXSourcesBuildPhase;
			buildActionMask = 2147483647;
			files = (
				52D6D9981BEFF375002C0205 /* SortedArray.swift in Sources */,
			);
			runOnlyForDeploymentPostprocessing = 0;
		};
		52D6D9821BEFF229002C0205 /* Sources */ = {
			isa = PBXSourcesBuildPhase;
			buildActionMask = 2147483647;
			files = (
				52D6D99B1BEFF375002C0205 /* SortedArrayTests.swift in Sources */,
<<<<<<< HEAD
				5D6634E720040E7C00364E93 /* PropertyBasedTests.swift in Sources */,
=======
				5D6634252003E2C000364E93 /* PerformanceTests.swift in Sources */,
>>>>>>> bc8f0390
				5DA058D21E8813F3006FA2B1 /* TestHelpers.swift in Sources */,
			);
			runOnlyForDeploymentPostprocessing = 0;
		};
		52D6D9DD1BEFFF6E002C0205 /* Sources */ = {
			isa = PBXSourcesBuildPhase;
			buildActionMask = 2147483647;
			files = (
				52D6D9EA1BEFFFA4002C0205 /* SortedArray.swift in Sources */,
			);
			runOnlyForDeploymentPostprocessing = 0;
		};
		52D6D9EB1BEFFFBE002C0205 /* Sources */ = {
			isa = PBXSourcesBuildPhase;
			buildActionMask = 2147483647;
			files = (
				52D6DA091BF00081002C0205 /* SortedArray.swift in Sources */,
			);
			runOnlyForDeploymentPostprocessing = 0;
		};
		52D6DA0A1BF000BD002C0205 /* Sources */ = {
			isa = PBXSourcesBuildPhase;
			buildActionMask = 2147483647;
			files = (
				52D6DA261BF00118002C0205 /* SortedArray.swift in Sources */,
			);
			runOnlyForDeploymentPostprocessing = 0;
		};
		DD7502761C68FCFC006590AF /* Sources */ = {
			isa = PBXSourcesBuildPhase;
			buildActionMask = 2147483647;
			files = (
				DD7502861C68FDDC006590AF /* SortedArrayTests.swift in Sources */,
<<<<<<< HEAD
				5D6634E6200403BD00364E93 /* PropertyBasedTests.swift in Sources */,
=======
				5D6634262003E2C000364E93 /* PerformanceTests.swift in Sources */,
>>>>>>> bc8f0390
				5DA058D31E8813F3006FA2B1 /* TestHelpers.swift in Sources */,
			);
			runOnlyForDeploymentPostprocessing = 0;
		};
		DD7502891C690C7A006590AF /* Sources */ = {
			isa = PBXSourcesBuildPhase;
			buildActionMask = 2147483647;
			files = (
				DD75029A1C690CBE006590AF /* SortedArrayTests.swift in Sources */,
<<<<<<< HEAD
				5D6634E820040E7D00364E93 /* PropertyBasedTests.swift in Sources */,
=======
				5D6634272003E2C000364E93 /* PerformanceTests.swift in Sources */,
>>>>>>> bc8f0390
				5DA058D41E8813F3006FA2B1 /* TestHelpers.swift in Sources */,
			);
			runOnlyForDeploymentPostprocessing = 0;
		};
/* End PBXSourcesBuildPhase section */

/* Begin PBXTargetDependency section */
		52D6D9891BEFF229002C0205 /* PBXTargetDependency */ = {
			isa = PBXTargetDependency;
			target = 52D6D97B1BEFF229002C0205 /* SortedArray-iOS */;
			targetProxy = 52D6D9881BEFF229002C0205 /* PBXContainerItemProxy */;
		};
		DD7502811C68FCFC006590AF /* PBXTargetDependency */ = {
			isa = PBXTargetDependency;
			target = 52D6DA0E1BF000BD002C0205 /* SortedArray-macOS */;
			targetProxy = DD7502801C68FCFC006590AF /* PBXContainerItemProxy */;
		};
		DD7502941C690C7A006590AF /* PBXTargetDependency */ = {
			isa = PBXTargetDependency;
			target = 52D6D9EF1BEFFFBE002C0205 /* SortedArray-tvOS */;
			targetProxy = DD7502931C690C7A006590AF /* PBXContainerItemProxy */;
		};
/* End PBXTargetDependency section */

/* Begin XCBuildConfiguration section */
		52D6D98E1BEFF229002C0205 /* Debug */ = {
			isa = XCBuildConfiguration;
			buildSettings = {
				ALWAYS_SEARCH_USER_PATHS = NO;
				CLANG_CXX_LANGUAGE_STANDARD = "gnu++0x";
				CLANG_CXX_LIBRARY = "libc++";
				CLANG_ENABLE_MODULES = YES;
				CLANG_ENABLE_OBJC_ARC = YES;
				CLANG_WARN_BLOCK_CAPTURE_AUTORELEASING = YES;
				CLANG_WARN_BOOL_CONVERSION = YES;
				CLANG_WARN_COMMA = YES;
				CLANG_WARN_CONSTANT_CONVERSION = YES;
				CLANG_WARN_DIRECT_OBJC_ISA_USAGE = YES_ERROR;
				CLANG_WARN_EMPTY_BODY = YES;
				CLANG_WARN_ENUM_CONVERSION = YES;
				CLANG_WARN_INFINITE_RECURSION = YES;
				CLANG_WARN_INT_CONVERSION = YES;
				CLANG_WARN_NON_LITERAL_NULL_CONVERSION = YES;
				CLANG_WARN_OBJC_LITERAL_CONVERSION = YES;
				CLANG_WARN_OBJC_ROOT_CLASS = YES_ERROR;
				CLANG_WARN_RANGE_LOOP_ANALYSIS = YES;
				CLANG_WARN_STRICT_PROTOTYPES = YES;
				CLANG_WARN_SUSPICIOUS_MOVE = YES;
				CLANG_WARN_UNREACHABLE_CODE = YES;
				CLANG_WARN__DUPLICATE_METHOD_MATCH = YES;
				"CODE_SIGN_IDENTITY[sdk=iphoneos*]" = "iPhone Developer";
				COPY_PHASE_STRIP = NO;
				CURRENT_PROJECT_VERSION = 1;
				DEBUG_INFORMATION_FORMAT = dwarf;
				ENABLE_STRICT_OBJC_MSGSEND = YES;
				ENABLE_TESTABILITY = YES;
				GCC_C_LANGUAGE_STANDARD = gnu99;
				GCC_DYNAMIC_NO_PIC = NO;
				GCC_NO_COMMON_BLOCKS = YES;
				GCC_OPTIMIZATION_LEVEL = 0;
				GCC_PREPROCESSOR_DEFINITIONS = (
					"DEBUG=1",
					"$(inherited)",
				);
				GCC_WARN_64_TO_32_BIT_CONVERSION = YES;
				GCC_WARN_ABOUT_RETURN_TYPE = YES_ERROR;
				GCC_WARN_UNDECLARED_SELECTOR = YES;
				GCC_WARN_UNINITIALIZED_AUTOS = YES_AGGRESSIVE;
				GCC_WARN_UNUSED_FUNCTION = YES;
				GCC_WARN_UNUSED_VARIABLE = YES;
				IPHONEOS_DEPLOYMENT_TARGET = 8.0;
				MTL_ENABLE_DEBUG_INFO = YES;
				ONLY_ACTIVE_ARCH = YES;
				SDKROOT = iphoneos;
				SWIFT_OPTIMIZATION_LEVEL = "-Onone";
				SWIFT_VERSION = 3.0;
				TARGETED_DEVICE_FAMILY = "1,2";
				VERSIONING_SYSTEM = "apple-generic";
				VERSION_INFO_PREFIX = "";
			};
			name = Debug;
		};
		52D6D98F1BEFF229002C0205 /* Release */ = {
			isa = XCBuildConfiguration;
			buildSettings = {
				ALWAYS_SEARCH_USER_PATHS = NO;
				CLANG_CXX_LANGUAGE_STANDARD = "gnu++0x";
				CLANG_CXX_LIBRARY = "libc++";
				CLANG_ENABLE_MODULES = YES;
				CLANG_ENABLE_OBJC_ARC = YES;
				CLANG_WARN_BLOCK_CAPTURE_AUTORELEASING = YES;
				CLANG_WARN_BOOL_CONVERSION = YES;
				CLANG_WARN_COMMA = YES;
				CLANG_WARN_CONSTANT_CONVERSION = YES;
				CLANG_WARN_DIRECT_OBJC_ISA_USAGE = YES_ERROR;
				CLANG_WARN_EMPTY_BODY = YES;
				CLANG_WARN_ENUM_CONVERSION = YES;
				CLANG_WARN_INFINITE_RECURSION = YES;
				CLANG_WARN_INT_CONVERSION = YES;
				CLANG_WARN_NON_LITERAL_NULL_CONVERSION = YES;
				CLANG_WARN_OBJC_LITERAL_CONVERSION = YES;
				CLANG_WARN_OBJC_ROOT_CLASS = YES_ERROR;
				CLANG_WARN_RANGE_LOOP_ANALYSIS = YES;
				CLANG_WARN_STRICT_PROTOTYPES = YES;
				CLANG_WARN_SUSPICIOUS_MOVE = YES;
				CLANG_WARN_UNREACHABLE_CODE = YES;
				CLANG_WARN__DUPLICATE_METHOD_MATCH = YES;
				"CODE_SIGN_IDENTITY[sdk=iphoneos*]" = "iPhone Developer";
				COPY_PHASE_STRIP = NO;
				CURRENT_PROJECT_VERSION = 1;
				DEBUG_INFORMATION_FORMAT = "dwarf-with-dsym";
				ENABLE_NS_ASSERTIONS = NO;
				ENABLE_STRICT_OBJC_MSGSEND = YES;
				GCC_C_LANGUAGE_STANDARD = gnu99;
				GCC_NO_COMMON_BLOCKS = YES;
				GCC_WARN_64_TO_32_BIT_CONVERSION = YES;
				GCC_WARN_ABOUT_RETURN_TYPE = YES_ERROR;
				GCC_WARN_UNDECLARED_SELECTOR = YES;
				GCC_WARN_UNINITIALIZED_AUTOS = YES_AGGRESSIVE;
				GCC_WARN_UNUSED_FUNCTION = YES;
				GCC_WARN_UNUSED_VARIABLE = YES;
				IPHONEOS_DEPLOYMENT_TARGET = 8.0;
				MTL_ENABLE_DEBUG_INFO = NO;
				SDKROOT = iphoneos;
				SWIFT_OPTIMIZATION_LEVEL = "-Owholemodule";
				SWIFT_VERSION = 3.0;
				TARGETED_DEVICE_FAMILY = "1,2";
				VALIDATE_PRODUCT = YES;
				VERSIONING_SYSTEM = "apple-generic";
				VERSION_INFO_PREFIX = "";
			};
			name = Release;
		};
		52D6D9911BEFF229002C0205 /* Debug */ = {
			isa = XCBuildConfiguration;
			buildSettings = {
				APPLICATION_EXTENSION_API_ONLY = YES;
				CLANG_ENABLE_MODULES = YES;
				"CODE_SIGN_IDENTITY[sdk=iphoneos*]" = "";
				DEFINES_MODULE = YES;
				DYLIB_COMPATIBILITY_VERSION = 1;
				DYLIB_CURRENT_VERSION = 1;
				DYLIB_INSTALL_NAME_BASE = "@rpath";
				INFOPLIST_FILE = Configs/SortedArray.plist;
				INSTALL_PATH = "$(LOCAL_LIBRARY_DIR)/Frameworks";
				IPHONEOS_DEPLOYMENT_TARGET = 8.0;
				LD_RUNPATH_SEARCH_PATHS = "$(inherited) @executable_path/Frameworks @loader_path/Frameworks";
				ONLY_ACTIVE_ARCH = NO;
				PRODUCT_BUNDLE_IDENTIFIER = "com.olebegemann.SortedArray-iOS";
				PRODUCT_NAME = SortedArray;
				SKIP_INSTALL = YES;
				SWIFT_VERSION = 3.0;
			};
			name = Debug;
		};
		52D6D9921BEFF229002C0205 /* Release */ = {
			isa = XCBuildConfiguration;
			buildSettings = {
				APPLICATION_EXTENSION_API_ONLY = YES;
				CLANG_ENABLE_MODULES = YES;
				"CODE_SIGN_IDENTITY[sdk=iphoneos*]" = "";
				DEFINES_MODULE = YES;
				DYLIB_COMPATIBILITY_VERSION = 1;
				DYLIB_CURRENT_VERSION = 1;
				DYLIB_INSTALL_NAME_BASE = "@rpath";
				INFOPLIST_FILE = Configs/SortedArray.plist;
				INSTALL_PATH = "$(LOCAL_LIBRARY_DIR)/Frameworks";
				IPHONEOS_DEPLOYMENT_TARGET = 8.0;
				LD_RUNPATH_SEARCH_PATHS = "$(inherited) @executable_path/Frameworks @loader_path/Frameworks";
				PRODUCT_BUNDLE_IDENTIFIER = "com.olebegemann.SortedArray-iOS";
				PRODUCT_NAME = SortedArray;
				SKIP_INSTALL = YES;
				SWIFT_VERSION = 3.0;
			};
			name = Release;
		};
		52D6D9941BEFF229002C0205 /* Debug */ = {
			isa = XCBuildConfiguration;
			buildSettings = {
				CLANG_ENABLE_MODULES = YES;
				FRAMEWORK_SEARCH_PATHS = (
					"$(inherited)",
					"$(PROJECT_DIR)/Carthage/Build/iOS",
				);
				INFOPLIST_FILE = Configs/SortedArrayTests.plist;
				LD_RUNPATH_SEARCH_PATHS = "$(inherited) @executable_path/Frameworks @loader_path/Frameworks $(PROJECT_DIR)/Carthage/Build/iOS";
				PRODUCT_BUNDLE_IDENTIFIER = "com.SortedArray.SortedArray-iOS-Tests";
				PRODUCT_NAME = "$(TARGET_NAME)";
				SWIFT_VERSION = 3.0;
			};
			name = Debug;
		};
		52D6D9951BEFF229002C0205 /* Release */ = {
			isa = XCBuildConfiguration;
			buildSettings = {
				CLANG_ENABLE_MODULES = YES;
				FRAMEWORK_SEARCH_PATHS = (
					"$(inherited)",
					"$(PROJECT_DIR)/Carthage/Build/iOS",
				);
				INFOPLIST_FILE = Configs/SortedArrayTests.plist;
				LD_RUNPATH_SEARCH_PATHS = "$(inherited) @executable_path/Frameworks @loader_path/Frameworks $(PROJECT_DIR)/Carthage/Build/iOS";
				PRODUCT_BUNDLE_IDENTIFIER = "com.SortedArray.SortedArray-iOS-Tests";
				PRODUCT_NAME = "$(TARGET_NAME)";
				SWIFT_VERSION = 3.0;
			};
			name = Release;
		};
		52D6D9E81BEFFF6E002C0205 /* Debug */ = {
			isa = XCBuildConfiguration;
			buildSettings = {
				APPLICATION_EXTENSION_API_ONLY = YES;
				"CODE_SIGN_IDENTITY[sdk=watchos*]" = "";
				DEFINES_MODULE = YES;
				DYLIB_COMPATIBILITY_VERSION = 1;
				DYLIB_CURRENT_VERSION = 1;
				DYLIB_INSTALL_NAME_BASE = "@rpath";
				INFOPLIST_FILE = Configs/SortedArray.plist;
				INSTALL_PATH = "$(LOCAL_LIBRARY_DIR)/Frameworks";
				LD_RUNPATH_SEARCH_PATHS = "$(inherited) @executable_path/Frameworks @loader_path/Frameworks";
				PRODUCT_BUNDLE_IDENTIFIER = "com.olebegemann.SortedArray-watchOS";
				PRODUCT_NAME = SortedArray;
				SDKROOT = watchos;
				SKIP_INSTALL = YES;
				SWIFT_VERSION = 3.0;
				TARGETED_DEVICE_FAMILY = 4;
				WATCHOS_DEPLOYMENT_TARGET = 2.0;
			};
			name = Debug;
		};
		52D6D9E91BEFFF6E002C0205 /* Release */ = {
			isa = XCBuildConfiguration;
			buildSettings = {
				APPLICATION_EXTENSION_API_ONLY = YES;
				"CODE_SIGN_IDENTITY[sdk=watchos*]" = "";
				DEFINES_MODULE = YES;
				DYLIB_COMPATIBILITY_VERSION = 1;
				DYLIB_CURRENT_VERSION = 1;
				DYLIB_INSTALL_NAME_BASE = "@rpath";
				INFOPLIST_FILE = Configs/SortedArray.plist;
				INSTALL_PATH = "$(LOCAL_LIBRARY_DIR)/Frameworks";
				LD_RUNPATH_SEARCH_PATHS = "$(inherited) @executable_path/Frameworks @loader_path/Frameworks";
				PRODUCT_BUNDLE_IDENTIFIER = "com.olebegemann.SortedArray-watchOS";
				PRODUCT_NAME = SortedArray;
				SDKROOT = watchos;
				SKIP_INSTALL = YES;
				SWIFT_VERSION = 3.0;
				TARGETED_DEVICE_FAMILY = 4;
				WATCHOS_DEPLOYMENT_TARGET = 2.0;
			};
			name = Release;
		};
		52D6DA021BEFFFBE002C0205 /* Debug */ = {
			isa = XCBuildConfiguration;
			buildSettings = {
				APPLICATION_EXTENSION_API_ONLY = YES;
				"CODE_SIGN_IDENTITY[sdk=appletvos*]" = "";
				DEFINES_MODULE = YES;
				DYLIB_COMPATIBILITY_VERSION = 1;
				DYLIB_CURRENT_VERSION = 1;
				DYLIB_INSTALL_NAME_BASE = "@rpath";
				INFOPLIST_FILE = Configs/SortedArray.plist;
				INSTALL_PATH = "$(LOCAL_LIBRARY_DIR)/Frameworks";
				LD_RUNPATH_SEARCH_PATHS = "$(inherited) @executable_path/Frameworks @loader_path/Frameworks";
				PRODUCT_BUNDLE_IDENTIFIER = "com.olebegemann.SortedArray-tvOS";
				PRODUCT_NAME = SortedArray;
				SDKROOT = appletvos;
				SKIP_INSTALL = YES;
				SWIFT_VERSION = 3.0;
				TARGETED_DEVICE_FAMILY = 3;
				TVOS_DEPLOYMENT_TARGET = 9.0;
			};
			name = Debug;
		};
		52D6DA031BEFFFBE002C0205 /* Release */ = {
			isa = XCBuildConfiguration;
			buildSettings = {
				APPLICATION_EXTENSION_API_ONLY = YES;
				"CODE_SIGN_IDENTITY[sdk=appletvos*]" = "";
				DEFINES_MODULE = YES;
				DYLIB_COMPATIBILITY_VERSION = 1;
				DYLIB_CURRENT_VERSION = 1;
				DYLIB_INSTALL_NAME_BASE = "@rpath";
				INFOPLIST_FILE = Configs/SortedArray.plist;
				INSTALL_PATH = "$(LOCAL_LIBRARY_DIR)/Frameworks";
				LD_RUNPATH_SEARCH_PATHS = "$(inherited) @executable_path/Frameworks @loader_path/Frameworks";
				PRODUCT_BUNDLE_IDENTIFIER = "com.olebegemann.SortedArray-tvOS";
				PRODUCT_NAME = SortedArray;
				SDKROOT = appletvos;
				SKIP_INSTALL = YES;
				SWIFT_VERSION = 3.0;
				TARGETED_DEVICE_FAMILY = 3;
				TVOS_DEPLOYMENT_TARGET = 9.0;
			};
			name = Release;
		};
		52D6DA211BF000BD002C0205 /* Debug */ = {
			isa = XCBuildConfiguration;
			buildSettings = {
				APPLICATION_EXTENSION_API_ONLY = YES;
				CODE_SIGN_IDENTITY = "-";
				COMBINE_HIDPI_IMAGES = YES;
				DEFINES_MODULE = YES;
				DYLIB_COMPATIBILITY_VERSION = 1;
				DYLIB_CURRENT_VERSION = 1;
				DYLIB_INSTALL_NAME_BASE = "@rpath";
				FRAMEWORK_VERSION = A;
				INFOPLIST_FILE = Configs/SortedArray.plist;
				INSTALL_PATH = "$(LOCAL_LIBRARY_DIR)/Frameworks";
				LD_RUNPATH_SEARCH_PATHS = "$(inherited) @executable_path/../Frameworks @loader_path/Frameworks";
				MACOSX_DEPLOYMENT_TARGET = 10.10;
				PRODUCT_BUNDLE_IDENTIFIER = "com.olebegemann.SortedArray-macOS";
				PRODUCT_NAME = SortedArray;
				SDKROOT = macosx;
				SKIP_INSTALL = YES;
				SWIFT_VERSION = 3.0;
			};
			name = Debug;
		};
		52D6DA221BF000BD002C0205 /* Release */ = {
			isa = XCBuildConfiguration;
			buildSettings = {
				APPLICATION_EXTENSION_API_ONLY = YES;
				CODE_SIGN_IDENTITY = "-";
				COMBINE_HIDPI_IMAGES = YES;
				DEFINES_MODULE = YES;
				DYLIB_COMPATIBILITY_VERSION = 1;
				DYLIB_CURRENT_VERSION = 1;
				DYLIB_INSTALL_NAME_BASE = "@rpath";
				FRAMEWORK_VERSION = A;
				INFOPLIST_FILE = Configs/SortedArray.plist;
				INSTALL_PATH = "$(LOCAL_LIBRARY_DIR)/Frameworks";
				LD_RUNPATH_SEARCH_PATHS = "$(inherited) @executable_path/../Frameworks @loader_path/Frameworks";
				MACOSX_DEPLOYMENT_TARGET = 10.10;
				PRODUCT_BUNDLE_IDENTIFIER = "com.olebegemann.SortedArray-macOS";
				PRODUCT_NAME = SortedArray;
				SDKROOT = macosx;
				SKIP_INSTALL = YES;
				SWIFT_VERSION = 3.0;
			};
			name = Release;
		};
		DD7502831C68FCFC006590AF /* Debug */ = {
			isa = XCBuildConfiguration;
			buildSettings = {
				CODE_SIGN_IDENTITY = "-";
				COMBINE_HIDPI_IMAGES = YES;
				FRAMEWORK_SEARCH_PATHS = (
					"$(inherited)",
					"$(PROJECT_DIR)/Carthage/Build/Mac",
				);
				INFOPLIST_FILE = Configs/SortedArrayTests.plist;
				LD_RUNPATH_SEARCH_PATHS = "$(inherited) @executable_path/../Frameworks @loader_path/../Frameworks $(PROJECT_DIR)/Carthage/Build/Mac";
				MACOSX_DEPLOYMENT_TARGET = 10.11;
				PRODUCT_BUNDLE_IDENTIFIER = "com.SortedArray.SortedArray-macOS-Tests";
				PRODUCT_NAME = "$(TARGET_NAME)";
				SDKROOT = macosx;
				SWIFT_VERSION = 3.0;
			};
			name = Debug;
		};
		DD7502841C68FCFC006590AF /* Release */ = {
			isa = XCBuildConfiguration;
			buildSettings = {
				CODE_SIGN_IDENTITY = "-";
				COMBINE_HIDPI_IMAGES = YES;
				FRAMEWORK_SEARCH_PATHS = (
					"$(inherited)",
					"$(PROJECT_DIR)/Carthage/Build/Mac",
				);
				INFOPLIST_FILE = Configs/SortedArrayTests.plist;
				LD_RUNPATH_SEARCH_PATHS = "$(inherited) @executable_path/../Frameworks @loader_path/../Frameworks $(PROJECT_DIR)/Carthage/Build/Mac";
				MACOSX_DEPLOYMENT_TARGET = 10.11;
				PRODUCT_BUNDLE_IDENTIFIER = "com.SortedArray.SortedArray-macOS-Tests";
				PRODUCT_NAME = "$(TARGET_NAME)";
				SDKROOT = macosx;
				SWIFT_VERSION = 3.0;
			};
			name = Release;
		};
		DD7502961C690C7A006590AF /* Debug */ = {
			isa = XCBuildConfiguration;
			buildSettings = {
				FRAMEWORK_SEARCH_PATHS = (
					"$(inherited)",
					"$(PROJECT_DIR)/Carthage/Build/tvOS",
				);
				INFOPLIST_FILE = Configs/SortedArrayTests.plist;
				LD_RUNPATH_SEARCH_PATHS = "$(inherited) @executable_path/Frameworks @loader_path/Frameworks $(PROJECT_DIR)/Carthage/Build/tvOS";
				PRODUCT_BUNDLE_IDENTIFIER = "com.SortedArray.SortedArray-tvOS-Tests";
				PRODUCT_NAME = "$(TARGET_NAME)";
				SDKROOT = appletvos;
				SWIFT_VERSION = 3.0;
				TVOS_DEPLOYMENT_TARGET = 9.1;
			};
			name = Debug;
		};
		DD7502971C690C7A006590AF /* Release */ = {
			isa = XCBuildConfiguration;
			buildSettings = {
				FRAMEWORK_SEARCH_PATHS = (
					"$(inherited)",
					"$(PROJECT_DIR)/Carthage/Build/tvOS",
				);
				INFOPLIST_FILE = Configs/SortedArrayTests.plist;
				LD_RUNPATH_SEARCH_PATHS = "$(inherited) @executable_path/Frameworks @loader_path/Frameworks $(PROJECT_DIR)/Carthage/Build/tvOS";
				PRODUCT_BUNDLE_IDENTIFIER = "com.SortedArray.SortedArray-tvOS-Tests";
				PRODUCT_NAME = "$(TARGET_NAME)";
				SDKROOT = appletvos;
				SWIFT_VERSION = 3.0;
				TVOS_DEPLOYMENT_TARGET = 9.1;
			};
			name = Release;
		};
/* End XCBuildConfiguration section */

/* Begin XCConfigurationList section */
		52D6D9761BEFF229002C0205 /* Build configuration list for PBXProject "SortedArray" */ = {
			isa = XCConfigurationList;
			buildConfigurations = (
				52D6D98E1BEFF229002C0205 /* Debug */,
				52D6D98F1BEFF229002C0205 /* Release */,
			);
			defaultConfigurationIsVisible = 0;
			defaultConfigurationName = Release;
		};
		52D6D9901BEFF229002C0205 /* Build configuration list for PBXNativeTarget "SortedArray-iOS" */ = {
			isa = XCConfigurationList;
			buildConfigurations = (
				52D6D9911BEFF229002C0205 /* Debug */,
				52D6D9921BEFF229002C0205 /* Release */,
			);
			defaultConfigurationIsVisible = 0;
			defaultConfigurationName = Release;
		};
		52D6D9931BEFF229002C0205 /* Build configuration list for PBXNativeTarget "SortedArray-iOS Tests" */ = {
			isa = XCConfigurationList;
			buildConfigurations = (
				52D6D9941BEFF229002C0205 /* Debug */,
				52D6D9951BEFF229002C0205 /* Release */,
			);
			defaultConfigurationIsVisible = 0;
			defaultConfigurationName = Release;
		};
		52D6D9E71BEFFF6E002C0205 /* Build configuration list for PBXNativeTarget "SortedArray-watchOS" */ = {
			isa = XCConfigurationList;
			buildConfigurations = (
				52D6D9E81BEFFF6E002C0205 /* Debug */,
				52D6D9E91BEFFF6E002C0205 /* Release */,
			);
			defaultConfigurationIsVisible = 0;
			defaultConfigurationName = Release;
		};
		52D6DA011BEFFFBE002C0205 /* Build configuration list for PBXNativeTarget "SortedArray-tvOS" */ = {
			isa = XCConfigurationList;
			buildConfigurations = (
				52D6DA021BEFFFBE002C0205 /* Debug */,
				52D6DA031BEFFFBE002C0205 /* Release */,
			);
			defaultConfigurationIsVisible = 0;
			defaultConfigurationName = Release;
		};
		52D6DA201BF000BD002C0205 /* Build configuration list for PBXNativeTarget "SortedArray-macOS" */ = {
			isa = XCConfigurationList;
			buildConfigurations = (
				52D6DA211BF000BD002C0205 /* Debug */,
				52D6DA221BF000BD002C0205 /* Release */,
			);
			defaultConfigurationIsVisible = 0;
			defaultConfigurationName = Release;
		};
		DD7502821C68FCFC006590AF /* Build configuration list for PBXNativeTarget "SortedArray-macOS Tests" */ = {
			isa = XCConfigurationList;
			buildConfigurations = (
				DD7502831C68FCFC006590AF /* Debug */,
				DD7502841C68FCFC006590AF /* Release */,
			);
			defaultConfigurationIsVisible = 0;
			defaultConfigurationName = Release;
		};
		DD7502951C690C7A006590AF /* Build configuration list for PBXNativeTarget "SortedArray-tvOS Tests" */ = {
			isa = XCConfigurationList;
			buildConfigurations = (
				DD7502961C690C7A006590AF /* Debug */,
				DD7502971C690C7A006590AF /* Release */,
			);
			defaultConfigurationIsVisible = 0;
			defaultConfigurationName = Release;
		};
/* End XCConfigurationList section */
	};
	rootObject = 52D6D9731BEFF229002C0205 /* Project object */;
}<|MERGE_RESOLUTION|>--- conflicted
+++ resolved
@@ -13,17 +13,14 @@
 		52D6D9EA1BEFFFA4002C0205 /* SortedArray.swift in Sources */ = {isa = PBXBuildFile; fileRef = 52D6D9961BEFF375002C0205 /* SortedArray.swift */; };
 		52D6DA091BF00081002C0205 /* SortedArray.swift in Sources */ = {isa = PBXBuildFile; fileRef = 52D6D9961BEFF375002C0205 /* SortedArray.swift */; };
 		52D6DA261BF00118002C0205 /* SortedArray.swift in Sources */ = {isa = PBXBuildFile; fileRef = 52D6D9961BEFF375002C0205 /* SortedArray.swift */; };
-<<<<<<< HEAD
 		5D66342A2004011100364E93 /* SwiftCheck.framework in Frameworks */ = {isa = PBXBuildFile; fileRef = 5D6634292004011100364E93 /* SwiftCheck.framework */; };
+		5D6634252003E2C000364E93 /* PerformanceTests.swift in Sources */ = {isa = PBXBuildFile; fileRef = 5D6634242003E2C000364E93 /* PerformanceTests.swift */; };
+		5D6634262003E2C000364E93 /* PerformanceTests.swift in Sources */ = {isa = PBXBuildFile; fileRef = 5D6634242003E2C000364E93 /* PerformanceTests.swift */; };
+		5D6634272003E2C000364E93 /* PerformanceTests.swift in Sources */ = {isa = PBXBuildFile; fileRef = 5D6634242003E2C000364E93 /* PerformanceTests.swift */; };
 		5D6634E6200403BD00364E93 /* PropertyBasedTests.swift in Sources */ = {isa = PBXBuildFile; fileRef = 5D6634E5200403BD00364E93 /* PropertyBasedTests.swift */; };
 		5D6634E720040E7C00364E93 /* PropertyBasedTests.swift in Sources */ = {isa = PBXBuildFile; fileRef = 5D6634E5200403BD00364E93 /* PropertyBasedTests.swift */; };
 		5D6634E820040E7D00364E93 /* PropertyBasedTests.swift in Sources */ = {isa = PBXBuildFile; fileRef = 5D6634E5200403BD00364E93 /* PropertyBasedTests.swift */; };
 		5D6634EA20040EA000364E93 /* SwiftCheck.framework in Frameworks */ = {isa = PBXBuildFile; fileRef = 5D6634E920040EA000364E93 /* SwiftCheck.framework */; };
-=======
-		5D6634252003E2C000364E93 /* PerformanceTests.swift in Sources */ = {isa = PBXBuildFile; fileRef = 5D6634242003E2C000364E93 /* PerformanceTests.swift */; };
-		5D6634262003E2C000364E93 /* PerformanceTests.swift in Sources */ = {isa = PBXBuildFile; fileRef = 5D6634242003E2C000364E93 /* PerformanceTests.swift */; };
-		5D6634272003E2C000364E93 /* PerformanceTests.swift in Sources */ = {isa = PBXBuildFile; fileRef = 5D6634242003E2C000364E93 /* PerformanceTests.swift */; };
->>>>>>> bc8f0390
 		5DA058D21E8813F3006FA2B1 /* TestHelpers.swift in Sources */ = {isa = PBXBuildFile; fileRef = 5DA058D11E8813F3006FA2B1 /* TestHelpers.swift */; };
 		5DA058D31E8813F3006FA2B1 /* TestHelpers.swift in Sources */ = {isa = PBXBuildFile; fileRef = 5DA058D11E8813F3006FA2B1 /* TestHelpers.swift */; };
 		5DA058D41E8813F3006FA2B1 /* TestHelpers.swift in Sources */ = {isa = PBXBuildFile; fileRef = 5DA058D11E8813F3006FA2B1 /* TestHelpers.swift */; };
@@ -66,14 +63,11 @@
 		52D6D9E21BEFFF6E002C0205 /* SortedArray.framework */ = {isa = PBXFileReference; explicitFileType = wrapper.framework; includeInIndex = 0; path = SortedArray.framework; sourceTree = BUILT_PRODUCTS_DIR; };
 		52D6D9F01BEFFFBE002C0205 /* SortedArray.framework */ = {isa = PBXFileReference; explicitFileType = wrapper.framework; includeInIndex = 0; path = SortedArray.framework; sourceTree = BUILT_PRODUCTS_DIR; };
 		52D6DA0F1BF000BD002C0205 /* SortedArray.framework */ = {isa = PBXFileReference; explicitFileType = wrapper.framework; includeInIndex = 0; path = SortedArray.framework; sourceTree = BUILT_PRODUCTS_DIR; };
-<<<<<<< HEAD
 		5D6634292004011100364E93 /* SwiftCheck.framework */ = {isa = PBXFileReference; lastKnownFileType = wrapper.framework; name = SwiftCheck.framework; path = Carthage/Build/Mac/SwiftCheck.framework; sourceTree = "<group>"; };
 		5D6634E22004020600364E93 /* Carthage */ = {isa = PBXFileReference; lastKnownFileType = folder; path = Carthage; sourceTree = SOURCE_ROOT; };
+		5D6634242003E2C000364E93 /* PerformanceTests.swift */ = {isa = PBXFileReference; lastKnownFileType = sourcecode.swift; name = PerformanceTests.swift; path = Tests/SortedArrayTests/PerformanceTests.swift; sourceTree = "<group>"; };
 		5D6634E5200403BD00364E93 /* PropertyBasedTests.swift */ = {isa = PBXFileReference; lastKnownFileType = sourcecode.swift; name = PropertyBasedTests.swift; path = Tests/SortedArrayTests/PropertyBasedTests.swift; sourceTree = "<group>"; };
 		5D6634E920040EA000364E93 /* SwiftCheck.framework */ = {isa = PBXFileReference; lastKnownFileType = wrapper.framework; name = SwiftCheck.framework; path = Carthage/Build/iOS/SwiftCheck.framework; sourceTree = "<group>"; };
-=======
-		5D6634242003E2C000364E93 /* PerformanceTests.swift */ = {isa = PBXFileReference; lastKnownFileType = sourcecode.swift; name = PerformanceTests.swift; path = Tests/SortedArrayTests/PerformanceTests.swift; sourceTree = "<group>"; };
->>>>>>> bc8f0390
 		5DA058D11E8813F3006FA2B1 /* TestHelpers.swift */ = {isa = PBXFileReference; fileEncoding = 4; lastKnownFileType = sourcecode.swift; name = TestHelpers.swift; path = Tests/SortedArrayTests/TestHelpers.swift; sourceTree = "<group>"; };
 		5DCEA30420042EE500A94D3F /* SwiftCheck.framework */ = {isa = PBXFileReference; lastKnownFileType = wrapper.framework; name = SwiftCheck.framework; path = Carthage/Build/tvOS/SwiftCheck.framework; sourceTree = "<group>"; };
 		AD2FAA261CD0B6D800659CF4 /* SortedArray.plist */ = {isa = PBXFileReference; fileEncoding = 4; lastKnownFileType = text.plist.xml; path = SortedArray.plist; sourceTree = "<group>"; };
@@ -146,11 +140,8 @@
 			children = (
 				52D6D9961BEFF375002C0205 /* SortedArray.swift */,
 				52D6D9971BEFF375002C0205 /* SortedArrayTests.swift */,
-<<<<<<< HEAD
+				5D6634242003E2C000364E93 /* PerformanceTests.swift */,
 				5D6634E5200403BD00364E93 /* PropertyBasedTests.swift */,
-=======
-				5D6634242003E2C000364E93 /* PerformanceTests.swift */,
->>>>>>> bc8f0390
 				5DA058D11E8813F3006FA2B1 /* TestHelpers.swift */,
 				52D6D99C1BEFF38C002C0205 /* Configs */,
 				5D6634E22004020600364E93 /* Carthage */,
@@ -497,11 +488,8 @@
 			buildActionMask = 2147483647;
 			files = (
 				52D6D99B1BEFF375002C0205 /* SortedArrayTests.swift in Sources */,
-<<<<<<< HEAD
+				5D6634252003E2C000364E93 /* PerformanceTests.swift in Sources */,
 				5D6634E720040E7C00364E93 /* PropertyBasedTests.swift in Sources */,
-=======
-				5D6634252003E2C000364E93 /* PerformanceTests.swift in Sources */,
->>>>>>> bc8f0390
 				5DA058D21E8813F3006FA2B1 /* TestHelpers.swift in Sources */,
 			);
 			runOnlyForDeploymentPostprocessing = 0;
@@ -535,11 +523,8 @@
 			buildActionMask = 2147483647;
 			files = (
 				DD7502861C68FDDC006590AF /* SortedArrayTests.swift in Sources */,
-<<<<<<< HEAD
+				5D6634262003E2C000364E93 /* PerformanceTests.swift in Sources */,
 				5D6634E6200403BD00364E93 /* PropertyBasedTests.swift in Sources */,
-=======
-				5D6634262003E2C000364E93 /* PerformanceTests.swift in Sources */,
->>>>>>> bc8f0390
 				5DA058D31E8813F3006FA2B1 /* TestHelpers.swift in Sources */,
 			);
 			runOnlyForDeploymentPostprocessing = 0;
@@ -549,11 +534,8 @@
 			buildActionMask = 2147483647;
 			files = (
 				DD75029A1C690CBE006590AF /* SortedArrayTests.swift in Sources */,
-<<<<<<< HEAD
+				5D6634272003E2C000364E93 /* PerformanceTests.swift in Sources */,
 				5D6634E820040E7D00364E93 /* PropertyBasedTests.swift in Sources */,
-=======
-				5D6634272003E2C000364E93 /* PerformanceTests.swift in Sources */,
->>>>>>> bc8f0390
 				5DA058D41E8813F3006FA2B1 /* TestHelpers.swift in Sources */,
 			);
 			runOnlyForDeploymentPostprocessing = 0;
